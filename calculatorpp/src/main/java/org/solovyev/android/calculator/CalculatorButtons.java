<<<<<<< HEAD
package org.solovyev.android.calculator;

import android.app.Activity;
import android.content.Context;
import android.content.SharedPreferences;
import android.content.res.Configuration;
import android.preference.PreferenceManager;
import android.util.Log;
import android.util.TypedValue;
import android.view.MotionEvent;
import android.view.View;
import android.widget.Button;
import android.widget.RemoteViews;
import jscl.AngleUnit;
import jscl.NumeralBase;
import org.jetbrains.annotations.NotNull;
import org.jetbrains.annotations.Nullable;
import org.solovyev.android.AndroidUtils;
import org.solovyev.android.calculator.model.AndroidCalculatorEngine;
import org.solovyev.android.calculator.view.AngleUnitsButton;
import org.solovyev.android.calculator.view.NumeralBasesButton;
import org.solovyev.android.view.drag.DragButton;
import org.solovyev.android.view.drag.DragDirection;
import org.solovyev.android.view.drag.SimpleOnDragListener;
import org.solovyev.common.math.Point2d;

/**
 * User: serso
 * Date: 9/28/12
 * Time: 12:06 AM
 */
public final class CalculatorButtons {

    private CalculatorButtons () {
    }


    public static void processButtons(@NotNull CalculatorPreferences.Gui.Theme theme,
                                      @NotNull CalculatorPreferences.Gui.Layout layout,
                                      @NotNull View root) {
        if ( layout == CalculatorPreferences.Gui.Layout.main_calculator_mobile ) {

            final float textSize = root.getContext().getResources().getDimension(R.dimen.cpp_keyboard_button_text_size_mobile);

            AndroidUtils.processViewsOfType(root, DragButton.class, new AndroidUtils.ViewProcessor<DragButton>() {
                @Override
                public void process(@NotNull DragButton button) {
                    button.setTextSize(TypedValue.COMPLEX_UNIT_DIP, textSize);
                }
            });
        }
    }

    static void initMultiplicationButton(@NotNull View root) {
        final View multiplicationButton = root.findViewById(R.id.multiplicationButton);
        if ( multiplicationButton instanceof Button) {
            ((Button) multiplicationButton).setText(Locator.getInstance().getEngine().getMultiplicationSign());
        }
    }

    public static void initMultiplicationButton(@NotNull RemoteViews views) {
        views.setTextViewText(R.id.multiplicationButton, Locator.getInstance().getEngine().getMultiplicationSign());
    }


    public static void toggleEqualsButton(@Nullable SharedPreferences preferences,
                                          @NotNull Activity activity) {
        preferences = preferences == null ? PreferenceManager.getDefaultSharedPreferences(activity) : preferences;

        final boolean large = AndroidUtils.isLayoutSizeAtLeast(Configuration.SCREENLAYOUT_SIZE_LARGE, activity.getResources().getConfiguration()) &&
                                CalculatorPreferences.Gui.getLayout(preferences) != CalculatorPreferences.Gui.Layout.main_calculator_mobile;

        if (!large) {
            if (AndroidUtils.getScreenOrientation(activity) == Configuration.ORIENTATION_PORTRAIT
                    || !CalculatorPreferences.Gui.autoOrientation.getPreference(preferences)) {

                final DragButton equalsButton = (DragButton)activity.findViewById(R.id.equalsButton);
                if (equalsButton != null) {
                    if (CalculatorPreferences.Gui.showEqualsButton.getPreference(preferences)) {
                        equalsButton.setVisibility(View.VISIBLE);
                    } else {
                        equalsButton.setVisibility(View.GONE);
                    }
                }
            }
        }
    }

    /*
    **********************************************************************
    *
    *                           STATIC CLASSES
    *
    **********************************************************************
    */

    static class RoundBracketsDragProcessor implements SimpleOnDragListener.DragProcessor {
        @Override
        public boolean processDragEvent(@NotNull DragDirection dragDirection, @NotNull DragButton dragButton, @NotNull Point2d startPoint2d, @NotNull MotionEvent motionEvent) {
            final boolean result;

            if (dragDirection == DragDirection.left) {
                getKeyboard().roundBracketsButtonPressed();
                result = true;
            } else {
                result = new DigitButtonDragProcessor(getKeyboard()).processDragEvent(dragDirection, dragButton, startPoint2d, motionEvent);
            }

            return result;
        }
    }

    @NotNull
    private static CalculatorKeyboard getKeyboard() {
        return Locator.getInstance().getKeyboard();
    }

    static class VarsDragProcessor implements SimpleOnDragListener.DragProcessor {

        @NotNull
        private Context context;

        VarsDragProcessor(@NotNull Context context) {
            this.context = context;
        }

        @Override
        public boolean processDragEvent(@NotNull DragDirection dragDirection,
                                        @NotNull DragButton dragButton,
                                        @NotNull Point2d startPoint2d,
                                        @NotNull MotionEvent motionEvent) {
            boolean result = false;

            if (dragDirection == DragDirection.up) {
                CalculatorActivityLauncher.createVar(context, Locator.getInstance().getDisplay());
                result = true;
            }

            return result;
        }
    }

    static class AngleUnitsChanger implements SimpleOnDragListener.DragProcessor {

        @NotNull
        private final DigitButtonDragProcessor processor;

        @NotNull
        private final Context context;

        AngleUnitsChanger(@NotNull Context context) {
            this.context = context;
            this.processor = new DigitButtonDragProcessor(Locator.getInstance().getKeyboard());
        }

        @Override
        public boolean processDragEvent(@NotNull DragDirection dragDirection,
                                        @NotNull DragButton dragButton,
                                        @NotNull Point2d startPoint2d,
                                        @NotNull MotionEvent motionEvent) {
            boolean result = false;

            if (dragButton instanceof AngleUnitsButton) {
                if (dragDirection != DragDirection.left) {
                    final String directionText = ((AngleUnitsButton) dragButton).getText(dragDirection);
                    if (directionText != null) {
                        try {

                            final AngleUnit angleUnits = AngleUnit.valueOf(directionText);

                            final SharedPreferences preferences = PreferenceManager.getDefaultSharedPreferences(context);

                            final AngleUnit oldAngleUnits = AndroidCalculatorEngine.Preferences.angleUnit.getPreference(preferences);
                            if (oldAngleUnits != angleUnits) {
                                Locator.getInstance().getPreferenceService().setAngleUnits(angleUnits);
                            }

                            result = true;
                        } catch (IllegalArgumentException e) {
                            Log.d(this.getClass().getName(), "Unsupported angle units: " + directionText);
                        }
                    }
                } else if (dragDirection == DragDirection.left) {
                    result = processor.processDragEvent(dragDirection, dragButton, startPoint2d, motionEvent);
                }
            }

            return result;
        }
    }

    static class NumeralBasesChanger implements SimpleOnDragListener.DragProcessor {

        @NotNull
        private final Context context;

         NumeralBasesChanger(@NotNull Context context) {
            this.context = context;
        }

        @Override
        public boolean processDragEvent(@NotNull DragDirection dragDirection,
                                        @NotNull DragButton dragButton,
                                        @NotNull Point2d startPoint2d,
                                        @NotNull MotionEvent motionEvent) {
            boolean result = false;

            if (dragButton instanceof NumeralBasesButton) {
                final String directionText = ((NumeralBasesButton) dragButton).getText(dragDirection);
                if (directionText != null) {
                    try {

                        final NumeralBase numeralBase = NumeralBase.valueOf(directionText);

                        final SharedPreferences preferences = PreferenceManager.getDefaultSharedPreferences(context);

                        final NumeralBase oldNumeralBase = AndroidCalculatorEngine.Preferences.numeralBase.getPreference(preferences);
                        if (oldNumeralBase != numeralBase) {
                            Locator.getInstance().getPreferenceService().setNumeralBase(numeralBase);
                        }

                        result = true;
                    } catch (IllegalArgumentException e) {
                        Log.d(this.getClass().getName(), "Unsupported numeral base: " + directionText);
                    }
                }
            }

            return result;
        }
    }

    static class FunctionsDragProcessor implements SimpleOnDragListener.DragProcessor {

        @NotNull
        private Context context;

        FunctionsDragProcessor(@NotNull Context context) {
            this.context = context;
        }

        @Override
        public boolean processDragEvent(@NotNull DragDirection dragDirection,
                                        @NotNull DragButton dragButton,
                                        @NotNull Point2d startPoint2d,
                                        @NotNull MotionEvent motionEvent) {
            boolean result = false;

            if (dragDirection == DragDirection.up) {
                CalculatorActivityLauncher.createFunction(context, Locator.getInstance().getDisplay());
                result = true;
            }

            return result;
        }
    }
}
=======
package org.solovyev.android.calculator;

import android.app.Activity;
import android.content.Context;
import android.content.Intent;
import android.content.SharedPreferences;
import android.content.res.Configuration;
import android.preference.PreferenceManager;
import android.util.Log;
import android.view.MotionEvent;
import android.view.View;
import android.widget.Button;
import android.widget.Toast;
import jscl.AngleUnit;
import jscl.NumeralBase;
import org.jetbrains.annotations.NotNull;
import org.jetbrains.annotations.Nullable;
import org.solovyev.android.AndroidUtils;
import org.solovyev.android.calculator.matrix.CalculatorMatrixActivity;
import org.solovyev.android.calculator.model.AndroidCalculatorEngine;
import org.solovyev.android.calculator.view.AngleUnitsButton;
import org.solovyev.android.calculator.view.NumeralBasesButton;
import org.solovyev.android.view.ColorButton;
import org.solovyev.android.view.drag.DragButton;
import org.solovyev.android.view.drag.DragDirection;
import org.solovyev.android.view.drag.SimpleOnDragListener;
import org.solovyev.common.math.Point2d;

/**
 * User: serso
 * Date: 9/28/12
 * Time: 12:06 AM
 */
public final class CalculatorButtons {

    private CalculatorButtons () {
    }


    public static void processButtons(boolean fixMagicFlames,
                                      @NotNull CalculatorPreferences.Gui.Theme theme,
                                      @NotNull View root) {
        if (theme.getThemeType() == CalculatorPreferences.Gui.ThemeType.metro) {

            if (fixMagicFlames) {
                // for metro themes we should turn off magic flames
                AndroidUtils.processViewsOfType(root, ColorButton.class, new AndroidUtils.ViewProcessor<ColorButton>() {
                    @Override
                    public void process(@NotNull ColorButton colorButton) {
                        colorButton.setDrawMagicFlame(false);
                    }
                });
            }
        }
    }

    static void initMultiplicationButton(@NotNull View root) {
        final View multiplicationButton = root.findViewById(R.id.multiplicationButton);
        if ( multiplicationButton instanceof Button) {
            ((Button) multiplicationButton).setText(CalculatorLocatorImpl.getInstance().getEngine().getMultiplicationSign());
        }
    }



    public static void toggleEqualsButton(@Nullable SharedPreferences preferences,
                                          @NotNull Activity activity) {
        preferences = preferences == null ? PreferenceManager.getDefaultSharedPreferences(activity) : preferences;

        final boolean large = AndroidUtils.isLayoutSizeAtLeast(Configuration.SCREENLAYOUT_SIZE_LARGE, activity.getResources().getConfiguration());

        if (!large) {
            if (AndroidUtils.getScreenOrientation(activity) == Configuration.ORIENTATION_PORTRAIT
                    || !CalculatorPreferences.Gui.autoOrientation.getPreference(preferences)) {

                final DragButton equalsButton = (DragButton)activity.findViewById(R.id.equalsButton);
                if (equalsButton != null) {
                    if (CalculatorPreferences.Gui.showEqualsButton.getPreference(preferences)) {
                        equalsButton.setVisibility(View.VISIBLE);
                    } else {
                        equalsButton.setVisibility(View.GONE);
                    }
                }
            }
        }
    }

    @Nullable
    private static AndroidCalculatorDisplayView getCalculatorDisplayView() {
        return (AndroidCalculatorDisplayView) CalculatorLocatorImpl.getInstance().getDisplay().getView();
    }

    /*
    **********************************************************************
    *
    *                           STATIC CLASSES
    *
    **********************************************************************
    */

    static class RoundBracketsDragProcessor implements SimpleOnDragListener.DragProcessor {
        @Override
        public boolean processDragEvent(@NotNull DragDirection dragDirection, @NotNull DragButton dragButton, @NotNull Point2d startPoint2d, @NotNull MotionEvent motionEvent) {
            final boolean result;

            if (dragDirection == DragDirection.left) {
                getKeyboard().roundBracketsButtonPressed();
                result = true;
            } else {
                result = new DigitButtonDragProcessor(getKeyboard()).processDragEvent(dragDirection, dragButton, startPoint2d, motionEvent);
            }

            return result;
        }
    }

    @NotNull
    private static CalculatorKeyboard getKeyboard() {
        return CalculatorLocatorImpl.getInstance().getKeyboard();
    }

    static class VarsDragProcessor implements SimpleOnDragListener.DragProcessor {

        @NotNull
        private Context context;

        VarsDragProcessor(Context context) {
            this.context = context;
        }

        @Override
        public boolean processDragEvent(@NotNull DragDirection dragDirection,
                                        @NotNull DragButton dragButton,
                                        @NotNull Point2d startPoint2d,
                                        @NotNull MotionEvent motionEvent) {
            boolean result = false;

            if (dragDirection == DragDirection.up) {
                CalculatorActivityLauncher.createVar(context, CalculatorLocatorImpl.getInstance().getDisplay());
                result = true;
            } else if ( dragDirection == DragDirection.down ) {
                context.startActivity(new Intent(context, CalculatorMatrixActivity.class));
                result = true;
            }

            return result;
        }
    }

    static class AngleUnitsChanger implements SimpleOnDragListener.DragProcessor {

        @NotNull
        private final DigitButtonDragProcessor processor;

        @NotNull
        private final Context context;

        AngleUnitsChanger(@NotNull Context context) {
            this.context = context;
            this.processor = new DigitButtonDragProcessor(CalculatorLocatorImpl.getInstance().getKeyboard());
        }

        @Override
        public boolean processDragEvent(@NotNull DragDirection dragDirection,
                                        @NotNull DragButton dragButton,
                                        @NotNull Point2d startPoint2d,
                                        @NotNull MotionEvent motionEvent) {
            boolean result = false;

            if (dragButton instanceof AngleUnitsButton) {
                if (dragDirection != DragDirection.left) {
                    final String directionText = ((AngleUnitsButton) dragButton).getText(dragDirection);
                    if (directionText != null) {
                        try {

                            final AngleUnit angleUnits = AngleUnit.valueOf(directionText);

                            final SharedPreferences preferences = PreferenceManager.getDefaultSharedPreferences(context);

                            final AngleUnit oldAngleUnits = AndroidCalculatorEngine.Preferences.angleUnit.getPreference(preferences);
                            if (oldAngleUnits != angleUnits) {
                                AndroidCalculatorEngine.Preferences.angleUnit.putPreference(preferences, angleUnits);

                                Toast.makeText(context, context.getString(R.string.c_angle_units_changed_to, angleUnits.name()), Toast.LENGTH_LONG).show();
                            }

                            result = true;
                        } catch (IllegalArgumentException e) {
                            Log.d(this.getClass().getName(), "Unsupported angle units: " + directionText);
                        }
                    }
                } else if (dragDirection == DragDirection.left) {
                    result = processor.processDragEvent(dragDirection, dragButton, startPoint2d, motionEvent);
                }
            }

            return result;
        }
    }

    static class NumeralBasesChanger implements SimpleOnDragListener.DragProcessor {

        @NotNull
        private final Context context;

         NumeralBasesChanger(@NotNull Context context) {
            this.context = context;
        }

        @Override
        public boolean processDragEvent(@NotNull DragDirection dragDirection,
                                        @NotNull DragButton dragButton,
                                        @NotNull Point2d startPoint2d,
                                        @NotNull MotionEvent motionEvent) {
            boolean result = false;

            if (dragButton instanceof NumeralBasesButton) {
                final String directionText = ((NumeralBasesButton) dragButton).getText(dragDirection);
                if (directionText != null) {
                    try {

                        final NumeralBase numeralBase = NumeralBase.valueOf(directionText);

                        final SharedPreferences preferences = PreferenceManager.getDefaultSharedPreferences(context);

                        final NumeralBase oldNumeralBase = AndroidCalculatorEngine.Preferences.numeralBase.getPreference(preferences);
                        if (oldNumeralBase != numeralBase) {
                            AndroidCalculatorEngine.Preferences.numeralBase.putPreference(preferences, numeralBase);

                            Toast.makeText(context, context.getString(R.string.c_numeral_base_changed_to, numeralBase.name()), Toast.LENGTH_LONG).show();
                        }

                        result = true;
                    } catch (IllegalArgumentException e) {
                        Log.d(this.getClass().getName(), "Unsupported numeral base: " + directionText);
                    }
                }
            }

            return result;
        }
    }
}
>>>>>>> be6dce7c
<|MERGE_RESOLUTION|>--- conflicted
+++ resolved
@@ -1,8 +1,8 @@
-<<<<<<< HEAD
 package org.solovyev.android.calculator;
 
 import android.app.Activity;
 import android.content.Context;
+import android.content.Intent;
 import android.content.SharedPreferences;
 import android.content.res.Configuration;
 import android.preference.PreferenceManager;
@@ -17,6 +17,7 @@
 import org.jetbrains.annotations.NotNull;
 import org.jetbrains.annotations.Nullable;
 import org.solovyev.android.AndroidUtils;
+import org.solovyev.android.calculator.matrix.CalculatorMatrixActivity;
 import org.solovyev.android.calculator.model.AndroidCalculatorEngine;
 import org.solovyev.android.calculator.view.AngleUnitsButton;
 import org.solovyev.android.calculator.view.NumeralBasesButton;
@@ -135,6 +136,9 @@
             if (dragDirection == DragDirection.up) {
                 CalculatorActivityLauncher.createVar(context, Locator.getInstance().getDisplay());
                 result = true;
+            } else if ( dragDirection == DragDirection.down ) {
+                context.startActivity(new Intent(context, CalculatorMatrixActivity.class));
+                result = true;
             }
 
             return result;
@@ -255,249 +259,4 @@
             return result;
         }
     }
-}
-=======
-package org.solovyev.android.calculator;
-
-import android.app.Activity;
-import android.content.Context;
-import android.content.Intent;
-import android.content.SharedPreferences;
-import android.content.res.Configuration;
-import android.preference.PreferenceManager;
-import android.util.Log;
-import android.view.MotionEvent;
-import android.view.View;
-import android.widget.Button;
-import android.widget.Toast;
-import jscl.AngleUnit;
-import jscl.NumeralBase;
-import org.jetbrains.annotations.NotNull;
-import org.jetbrains.annotations.Nullable;
-import org.solovyev.android.AndroidUtils;
-import org.solovyev.android.calculator.matrix.CalculatorMatrixActivity;
-import org.solovyev.android.calculator.model.AndroidCalculatorEngine;
-import org.solovyev.android.calculator.view.AngleUnitsButton;
-import org.solovyev.android.calculator.view.NumeralBasesButton;
-import org.solovyev.android.view.ColorButton;
-import org.solovyev.android.view.drag.DragButton;
-import org.solovyev.android.view.drag.DragDirection;
-import org.solovyev.android.view.drag.SimpleOnDragListener;
-import org.solovyev.common.math.Point2d;
-
-/**
- * User: serso
- * Date: 9/28/12
- * Time: 12:06 AM
- */
-public final class CalculatorButtons {
-
-    private CalculatorButtons () {
-    }
-
-
-    public static void processButtons(boolean fixMagicFlames,
-                                      @NotNull CalculatorPreferences.Gui.Theme theme,
-                                      @NotNull View root) {
-        if (theme.getThemeType() == CalculatorPreferences.Gui.ThemeType.metro) {
-
-            if (fixMagicFlames) {
-                // for metro themes we should turn off magic flames
-                AndroidUtils.processViewsOfType(root, ColorButton.class, new AndroidUtils.ViewProcessor<ColorButton>() {
-                    @Override
-                    public void process(@NotNull ColorButton colorButton) {
-                        colorButton.setDrawMagicFlame(false);
-                    }
-                });
-            }
-        }
-    }
-
-    static void initMultiplicationButton(@NotNull View root) {
-        final View multiplicationButton = root.findViewById(R.id.multiplicationButton);
-        if ( multiplicationButton instanceof Button) {
-            ((Button) multiplicationButton).setText(CalculatorLocatorImpl.getInstance().getEngine().getMultiplicationSign());
-        }
-    }
-
-
-
-    public static void toggleEqualsButton(@Nullable SharedPreferences preferences,
-                                          @NotNull Activity activity) {
-        preferences = preferences == null ? PreferenceManager.getDefaultSharedPreferences(activity) : preferences;
-
-        final boolean large = AndroidUtils.isLayoutSizeAtLeast(Configuration.SCREENLAYOUT_SIZE_LARGE, activity.getResources().getConfiguration());
-
-        if (!large) {
-            if (AndroidUtils.getScreenOrientation(activity) == Configuration.ORIENTATION_PORTRAIT
-                    || !CalculatorPreferences.Gui.autoOrientation.getPreference(preferences)) {
-
-                final DragButton equalsButton = (DragButton)activity.findViewById(R.id.equalsButton);
-                if (equalsButton != null) {
-                    if (CalculatorPreferences.Gui.showEqualsButton.getPreference(preferences)) {
-                        equalsButton.setVisibility(View.VISIBLE);
-                    } else {
-                        equalsButton.setVisibility(View.GONE);
-                    }
-                }
-            }
-        }
-    }
-
-    @Nullable
-    private static AndroidCalculatorDisplayView getCalculatorDisplayView() {
-        return (AndroidCalculatorDisplayView) CalculatorLocatorImpl.getInstance().getDisplay().getView();
-    }
-
-    /*
-    **********************************************************************
-    *
-    *                           STATIC CLASSES
-    *
-    **********************************************************************
-    */
-
-    static class RoundBracketsDragProcessor implements SimpleOnDragListener.DragProcessor {
-        @Override
-        public boolean processDragEvent(@NotNull DragDirection dragDirection, @NotNull DragButton dragButton, @NotNull Point2d startPoint2d, @NotNull MotionEvent motionEvent) {
-            final boolean result;
-
-            if (dragDirection == DragDirection.left) {
-                getKeyboard().roundBracketsButtonPressed();
-                result = true;
-            } else {
-                result = new DigitButtonDragProcessor(getKeyboard()).processDragEvent(dragDirection, dragButton, startPoint2d, motionEvent);
-            }
-
-            return result;
-        }
-    }
-
-    @NotNull
-    private static CalculatorKeyboard getKeyboard() {
-        return CalculatorLocatorImpl.getInstance().getKeyboard();
-    }
-
-    static class VarsDragProcessor implements SimpleOnDragListener.DragProcessor {
-
-        @NotNull
-        private Context context;
-
-        VarsDragProcessor(Context context) {
-            this.context = context;
-        }
-
-        @Override
-        public boolean processDragEvent(@NotNull DragDirection dragDirection,
-                                        @NotNull DragButton dragButton,
-                                        @NotNull Point2d startPoint2d,
-                                        @NotNull MotionEvent motionEvent) {
-            boolean result = false;
-
-            if (dragDirection == DragDirection.up) {
-                CalculatorActivityLauncher.createVar(context, CalculatorLocatorImpl.getInstance().getDisplay());
-                result = true;
-            } else if ( dragDirection == DragDirection.down ) {
-                context.startActivity(new Intent(context, CalculatorMatrixActivity.class));
-                result = true;
-            }
-
-            return result;
-        }
-    }
-
-    static class AngleUnitsChanger implements SimpleOnDragListener.DragProcessor {
-
-        @NotNull
-        private final DigitButtonDragProcessor processor;
-
-        @NotNull
-        private final Context context;
-
-        AngleUnitsChanger(@NotNull Context context) {
-            this.context = context;
-            this.processor = new DigitButtonDragProcessor(CalculatorLocatorImpl.getInstance().getKeyboard());
-        }
-
-        @Override
-        public boolean processDragEvent(@NotNull DragDirection dragDirection,
-                                        @NotNull DragButton dragButton,
-                                        @NotNull Point2d startPoint2d,
-                                        @NotNull MotionEvent motionEvent) {
-            boolean result = false;
-
-            if (dragButton instanceof AngleUnitsButton) {
-                if (dragDirection != DragDirection.left) {
-                    final String directionText = ((AngleUnitsButton) dragButton).getText(dragDirection);
-                    if (directionText != null) {
-                        try {
-
-                            final AngleUnit angleUnits = AngleUnit.valueOf(directionText);
-
-                            final SharedPreferences preferences = PreferenceManager.getDefaultSharedPreferences(context);
-
-                            final AngleUnit oldAngleUnits = AndroidCalculatorEngine.Preferences.angleUnit.getPreference(preferences);
-                            if (oldAngleUnits != angleUnits) {
-                                AndroidCalculatorEngine.Preferences.angleUnit.putPreference(preferences, angleUnits);
-
-                                Toast.makeText(context, context.getString(R.string.c_angle_units_changed_to, angleUnits.name()), Toast.LENGTH_LONG).show();
-                            }
-
-                            result = true;
-                        } catch (IllegalArgumentException e) {
-                            Log.d(this.getClass().getName(), "Unsupported angle units: " + directionText);
-                        }
-                    }
-                } else if (dragDirection == DragDirection.left) {
-                    result = processor.processDragEvent(dragDirection, dragButton, startPoint2d, motionEvent);
-                }
-            }
-
-            return result;
-        }
-    }
-
-    static class NumeralBasesChanger implements SimpleOnDragListener.DragProcessor {
-
-        @NotNull
-        private final Context context;
-
-         NumeralBasesChanger(@NotNull Context context) {
-            this.context = context;
-        }
-
-        @Override
-        public boolean processDragEvent(@NotNull DragDirection dragDirection,
-                                        @NotNull DragButton dragButton,
-                                        @NotNull Point2d startPoint2d,
-                                        @NotNull MotionEvent motionEvent) {
-            boolean result = false;
-
-            if (dragButton instanceof NumeralBasesButton) {
-                final String directionText = ((NumeralBasesButton) dragButton).getText(dragDirection);
-                if (directionText != null) {
-                    try {
-
-                        final NumeralBase numeralBase = NumeralBase.valueOf(directionText);
-
-                        final SharedPreferences preferences = PreferenceManager.getDefaultSharedPreferences(context);
-
-                        final NumeralBase oldNumeralBase = AndroidCalculatorEngine.Preferences.numeralBase.getPreference(preferences);
-                        if (oldNumeralBase != numeralBase) {
-                            AndroidCalculatorEngine.Preferences.numeralBase.putPreference(preferences, numeralBase);
-
-                            Toast.makeText(context, context.getString(R.string.c_numeral_base_changed_to, numeralBase.name()), Toast.LENGTH_LONG).show();
-                        }
-
-                        result = true;
-                    } catch (IllegalArgumentException e) {
-                        Log.d(this.getClass().getName(), "Unsupported numeral base: " + directionText);
-                    }
-                }
-            }
-
-            return result;
-        }
-    }
-}
->>>>>>> be6dce7c
+}