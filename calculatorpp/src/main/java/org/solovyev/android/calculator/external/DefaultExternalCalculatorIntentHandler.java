--- conflicted
+++ resolved
@@ -34,13 +34,8 @@
     @Override
     public void onIntent(@NotNull Context context, @NotNull Intent intent) {
 
-<<<<<<< HEAD
         if (AndroidExternalListenersContainer.EDITOR_STATE_CHANGED_ACTION.equals(intent.getAction())) {
             CalculatorLocatorImpl.getInstance().getNotifier().showDebugMessage(TAG, "Editor state changed broadcast received!");
-=======
-        if (ExternalCalculatorHelper.EDITOR_STATE_CHANGED_ACTION.equals(intent.getAction())) {
-            Locator.getInstance().getNotifier().showDebugMessage(TAG, "Editor state changed broadcast received!");
->>>>>>> 77167e36
 
             final Long eventId = intent.getLongExtra(AndroidExternalListenersContainer.EVENT_ID_EXTRA, 0L);
 
@@ -58,13 +53,8 @@
                     onEditorStateChanged(context, (CalculatorEditorViewState) object);
                 }
             }
-<<<<<<< HEAD
         } else if (AndroidExternalListenersContainer.DISPLAY_STATE_CHANGED_ACTION.equals(intent.getAction())) {
             CalculatorLocatorImpl.getInstance().getNotifier().showDebugMessage(TAG, "Display state changed broadcast received!");
-=======
-        } else if (ExternalCalculatorHelper.DISPLAY_STATE_CHANGED_ACTION.equals(intent.getAction())) {
-            Locator.getInstance().getNotifier().showDebugMessage(TAG, "Display state changed broadcast received!");
->>>>>>> 77167e36
 
             final Long eventId = intent.getLongExtra(AndroidExternalListenersContainer.EVENT_ID_EXTRA, 0L);
             boolean updateDisplay = false;
